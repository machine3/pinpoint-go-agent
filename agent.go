--- conflicted
+++ resolved
@@ -31,19 +31,6 @@
 	return logger.WithFields(logrus.Fields{"module": "pinpoint", "src": srcFile})
 }
 
-<<<<<<< HEAD
-type Agent struct {
-	config    Config
-	startTime int64
-	sequence  int64
-	agentGrpc *agentGrpc
-	spanGrpc  *spanGrpc
-	statGrpc  *statGrpc
-	cmdGrpc   *cmdGrpc
-	spanChan  chan *span
-	wg        sync.WaitGroup
-	sampler   traceSampler
-=======
 type agent struct {
 	config     Config
 	startTime  int64
@@ -51,12 +38,12 @@
 	agentGrpc  *agentGrpc
 	spanGrpc   *spanGrpc
 	statGrpc   *statGrpc
+	cmdGrpc    *cmdGrpc
 	spanBuffer []*span
 	spanChan   chan *span
 	metaChan   chan interface{}
 	wg         sync.WaitGroup
 	sampler    traceSampler
->>>>>>> 386c6d64
 
 	exceptionIdCache *lru.Cache
 	exceptionIdGen   int32
@@ -113,11 +100,6 @@
 	agent.spanChan = make(chan *span, 5*1024)
 	agent.metaChan = make(chan interface{}, 1*1024)
 
-	agent.cmdGrpc, err = newCommandGrpc(&agent)
-	if err != nil {
-		return nil, err
-	}
-
 	agent.exceptionIdGen = 0
 	agent.exceptionIdCache, err = lru.New(cacheSize)
 	if err != nil {
@@ -171,6 +153,14 @@
 			continue
 		}
 
+		agent.cmdGrpc, err = newCommandGrpc(agent)
+		if err != nil {
+			agent.agentGrpc.close()
+			agent.spanGrpc.close()
+			agent.statGrpc.close()
+			continue
+		}
+
 		break
 	}
 
@@ -193,15 +183,9 @@
 	agent.enable = true
 	go agent.sendPingWorker()
 	go agent.sendSpanWorker()
-<<<<<<< HEAD
-	go collectStats(&agent)
-	go commandService(&agent)
-
-	agent.wg.Add(4)
-=======
 	go agent.sendStatsWorker()
+	go agent.runCommandService()
 	go agent.sendMetaWorker()
->>>>>>> 386c6d64
 
 	agent.spanStreamReq = false
 	agent.spanStreamReqCount = 0
@@ -211,7 +195,7 @@
 	agent.statStreamReqCount = 0
 	go agent.statStreamMonitor()
 
-	agent.wg.Add(6)
+	agent.wg.Add(7)
 }
 
 func (agent *agent) Shutdown() {
